--- conflicted
+++ resolved
@@ -89,7 +89,6 @@
 	} else if cmd.database != "" {
 		// always backup the metastore
 		if err := cmd.extractMetastore(cmd.database); err != nil {
-<<<<<<< HEAD
 			return err
 		}
 		err = cmd.extractDatabase()
@@ -98,16 +97,7 @@
 		if err := cmd.extractMetastore(""); err != nil {
 			return err
 		}
-=======
-			return err
-		}
-		err = cmd.extractDatabase()
-	} else {
-		// always backup the metastore
-		if err := cmd.extractMetastore(""); err != nil {
-			return err
-		}
->>>>>>> fdc3920c
+
 		cmd.StdoutLogger.Printf("No database, retention policy or shard ID given. Full meta store backed up.")
 	}
 
